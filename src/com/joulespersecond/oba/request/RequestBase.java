--- conflicted
+++ resolved
@@ -21,11 +21,7 @@
 
 import android.content.Context;
 import android.net.Uri;
-<<<<<<< HEAD
-=======
 import android.os.Build;
-import android.preference.PreferenceManager;
->>>>>>> 81397d65
 import android.text.TextUtils;
 import android.util.Log;
 
@@ -119,11 +115,7 @@
         ObaApi.SerializationHandler handler = ObaApi.getSerializer(cls);
         ObaConnection conn = null;
         try {
-<<<<<<< HEAD
             conn = ObaApi.getDefaultContext().getConnectionFactory().newConnection(mUri);
-=======
-            conn = ObaApi.getConnectionFactory().newConnection(mUri);
->>>>>>> 81397d65
             Reader reader;
             if (mPostData != null) {
                 reader = conn.post(mPostData);
