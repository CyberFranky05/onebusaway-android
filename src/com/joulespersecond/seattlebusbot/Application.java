/*
 * Copyright (C) 2012 Paul Watts (paulcwatts@gmail.com)
 *
 * Licensed under the Apache License, Version 2.0 (the "License");
 * you may not use this file except in compliance with the License.
 * You may obtain a copy of the License at
 *
 *      http://www.apache.org/licenses/LICENSE-2.0
 *
 * Unless required by applicable law or agreed to in writing, software
 * distributed under the License is distributed on an "AS IS" BASIS,
 * WITHOUT WARRANTIES OR CONDITIONS OF ANY KIND, either express or implied.
 * See the License for the specific language governing permissions and
 * limitations under the License.
 */
package com.joulespersecond.seattlebusbot;

import com.joulespersecond.oba.ObaApi;
import com.joulespersecond.oba.elements.ObaRegion;
import com.joulespersecond.oba.provider.ObaContract.Regions;

import android.content.Context;
import android.content.SharedPreferences;
import android.content.pm.PackageInfo;
import android.content.pm.PackageManager;
import android.content.pm.PackageManager.NameNotFoundException;
import android.os.Build;
import android.preference.PreferenceManager;
import android.telephony.TelephonyManager;
import android.util.Log;

import java.security.MessageDigest;
import java.util.UUID;

public class Application extends android.app.Application {
    public static final String APP_UID = "app_uid";

    // Region preference (long id)    
    private static final String TAG = "Application";

    //private static final String PREFS_NAME = "com.joulespersecond.seattlebusbot.prefs";
    private SharedPreferences mPrefs;

    private static Application mApp;

    @Override
    public void onCreate() {
<<<<<<< HEAD
        super.onCreate();
        //ExceptionHandler.register(this, BUG_REPORT_URL);
=======
        mApp = this;
        mPrefs = PreferenceManager.getDefaultSharedPreferences(this);

        // Fix bugs in pre-Froyo
        disableConnectionReuseIfNecessary();

>>>>>>> 0d41880a
        initOba();
        initObaRegion();
    }

    @Override
    public void onTerminate() {
        super.onTerminate();
        mApp = null;
    }

    //
    // Public helpers
    //
    public static Application get() {
        return mApp;
    }

    public static SharedPreferences getPrefs() {
        return get().mPrefs;
    }

    //
    // Helper to get/set the regions
    //
    public synchronized ObaRegion getCurrentRegion() {
        return ObaApi.getDefaultContext().getRegion();
    }

    public synchronized void setCurrentRegion(ObaRegion region) {
        if(region != null){
            // First set it in preferences, then set it in OBA.
            ObaApi.getDefaultContext().setRegion(region);
            PreferenceHelp.saveLong(mPrefs, getString(R.string.preference_key_region), region.getId());
            //We're using a region, so clear the custom API URL preference
            setCustomApiUrl(null);
        }else{
            //User must have just entered a custom API URL via Preferences, so clear the region info
            ObaApi.getDefaultContext().setRegion(null);
            PreferenceHelp.saveLong(mPrefs, getString(R.string.preference_key_region), -1);
        }
    }
    
    /**
     * Gets the date at which the region information was last updated, in the number of milliseconds since January 1, 1970, 00:00:00 GMT
     * Default value is 0 if the region info has never been updated.
     * @return the date at which the region information was last updated, in the number of milliseconds since January 1, 1970, 00:00:00 GMT.  Default value is 0 if the region info has never been updated.
     */
    public long getLastRegionUpdateDate(){        
        SharedPreferences preferences = getPrefs();
        return preferences.getLong(getString(R.string.preference_key_last_region_update), 0); 
    }
    
    /**
     * Sets the date at which the region information was last updated
     * @param date the date at which the region information was last updated, in the number of milliseconds since January 1, 1970, 00:00:00 GMT
     */
    public void setLastRegionUpdateDate(long date){        
        PreferenceHelp.saveLong(mPrefs, getString(R.string.preference_key_last_region_update), date);
    }
    
    /**
     * Returns the custom URL if the user has set a custom API URL manually via Preferences, or null if it has not been set
     * 
     * @param context
     * @return the custom URL if the user has set a custom API URL manually via Preferences, or null if it has not been set
     */
    public String getCustomApiUrl(){
        SharedPreferences preferences = getPrefs();
        return preferences.getString(getString(R.string.preference_key_oba_api_url), null);        
    }
    
    /**
     * Sets the custom URL used to reach a OBA REST API server that is not available via the Regions REST API
     * @param url the custom URL 
     */
    private void setCustomApiUrl(String url){
        PreferenceHelp.saveString(getString(R.string.preference_key_oba_api_url), url);
    }

    private static final String HEXES = "0123456789abcdef";
    private static String getHex(byte[] raw) {
        final StringBuilder hex = new StringBuilder(2*raw.length);
        for (byte b : raw) {
            hex.append(HEXES.charAt((b & 0xF0) >> 4))
               .append(HEXES.charAt((b & 0x0F)));
        }
        return hex.toString();
    }

    private String getAppUid() {
        try {
            final TelephonyManager telephony =
                (TelephonyManager)getSystemService(Context.TELEPHONY_SERVICE);
            final String id = telephony.getDeviceId();
            MessageDigest digest = MessageDigest.getInstance("MD5");
            digest.update(id.getBytes());
            return getHex(digest.digest());
        } catch (Exception e) {
            return UUID.randomUUID().toString();
        }
    }

    private void initOba() {
        String uuid = mPrefs.getString(APP_UID, null);
        if (uuid == null) {
            // Generate one and save that.
            uuid = getAppUid();
            PreferenceHelp.saveString(APP_UID, uuid);
        }

        // Get the current app version.
        PackageManager pm = getPackageManager();
        PackageInfo appInfo = null;
        try {
            appInfo = pm.getPackageInfo(getPackageName(), PackageManager.GET_META_DATA);
        } catch (NameNotFoundException e) {
            // Do nothing, perhaps we'll get to show it again? Or never.
            return;
        }
        ObaApi.getDefaultContext().setAppInfo(appInfo.versionCode, uuid);
    }

    private void initObaRegion() {
        // Read the region preference, look it up in the DB, then set the region.
        long id = mPrefs.getLong(getString(R.string.preference_key_region), -1);
        if (id < 0) {
            if (BuildConfig.DEBUG) { Log.d(TAG, "Regions preference ID is less than 0, returning..."); }
            return;
        }

        ObaRegion region = Regions.get(this, (int)id);
        if (region == null) {
            if (BuildConfig.DEBUG) { Log.d(TAG, "Regions preference is null, returning..."); }
            return;
        }

        ObaApi.getDefaultContext().setRegion(region);
    }

    private void disableConnectionReuseIfNecessary() {
        // Work around pre-Froyo bugs in HTTP connection reuse.
        if (Build.VERSION.SDK_INT < Build.VERSION_CODES.FROYO) {
            System.setProperty("http.keepAlive", "false");
        }
    }
}<|MERGE_RESOLUTION|>--- conflicted
+++ resolved
@@ -35,7 +35,7 @@
 public class Application extends android.app.Application {
     public static final String APP_UID = "app_uid";
 
-    // Region preference (long id)    
+    // Region preference (long id)
     private static final String TAG = "Application";
 
     //private static final String PREFS_NAME = "com.joulespersecond.seattlebusbot.prefs";
@@ -45,17 +45,15 @@
 
     @Override
     public void onCreate() {
-<<<<<<< HEAD
         super.onCreate();
         //ExceptionHandler.register(this, BUG_REPORT_URL);
-=======
+
         mApp = this;
         mPrefs = PreferenceManager.getDefaultSharedPreferences(this);
 
         // Fix bugs in pre-Froyo
         disableConnectionReuseIfNecessary();
 
->>>>>>> 0d41880a
         initOba();
         initObaRegion();
     }
@@ -97,39 +95,39 @@
             PreferenceHelp.saveLong(mPrefs, getString(R.string.preference_key_region), -1);
         }
     }
-    
+
     /**
      * Gets the date at which the region information was last updated, in the number of milliseconds since January 1, 1970, 00:00:00 GMT
      * Default value is 0 if the region info has never been updated.
      * @return the date at which the region information was last updated, in the number of milliseconds since January 1, 1970, 00:00:00 GMT.  Default value is 0 if the region info has never been updated.
      */
-    public long getLastRegionUpdateDate(){        
+    public long getLastRegionUpdateDate(){
         SharedPreferences preferences = getPrefs();
-        return preferences.getLong(getString(R.string.preference_key_last_region_update), 0); 
-    }
-    
+        return preferences.getLong(getString(R.string.preference_key_last_region_update), 0);
+    }
+
     /**
      * Sets the date at which the region information was last updated
      * @param date the date at which the region information was last updated, in the number of milliseconds since January 1, 1970, 00:00:00 GMT
      */
-    public void setLastRegionUpdateDate(long date){        
+    public void setLastRegionUpdateDate(long date){
         PreferenceHelp.saveLong(mPrefs, getString(R.string.preference_key_last_region_update), date);
     }
-    
+
     /**
      * Returns the custom URL if the user has set a custom API URL manually via Preferences, or null if it has not been set
-     * 
+     *
      * @param context
      * @return the custom URL if the user has set a custom API URL manually via Preferences, or null if it has not been set
      */
     public String getCustomApiUrl(){
         SharedPreferences preferences = getPrefs();
-        return preferences.getString(getString(R.string.preference_key_oba_api_url), null);        
-    }
-    
+        return preferences.getString(getString(R.string.preference_key_oba_api_url), null);
+    }
+
     /**
      * Sets the custom URL used to reach a OBA REST API server that is not available via the Regions REST API
-     * @param url the custom URL 
+     * @param url the custom URL
      */
     private void setCustomApiUrl(String url){
         PreferenceHelp.saveString(getString(R.string.preference_key_oba_api_url), url);
